--- conflicted
+++ resolved
@@ -74,11 +74,8 @@
 ```
 
 #### Run the Build with Test Data
-<<<<<<< HEAD
+
 To test the pipeline with the provided example data located in ```example_data/```, you will need to copy over the contents of this folder, including the ```a/``` and ```b/``` subfolders, into the ```data/``` folder. The Snakefile will pull ingest the contents of the ```data/``` folder into the build.
-=======
-This build does not currently have test data available. This feature is coming soon.
->>>>>>> 7b181457
 
 ### Repository File Structure Overview
 The file structure of the repository is as follows with `*`" folders denoting folders that are the build's expected outputs.

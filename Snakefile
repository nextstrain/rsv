--- conflicted
+++ resolved
@@ -15,15 +15,6 @@
 
 rule all:
     input:
-<<<<<<< HEAD
-        expand(
-            "auspice/rsv_{subtype}_{build}_{resolution}.json",
-            subtype=config.get("subtypes", ["a"]),
-            build=config.get("builds_to_run", ["genome"]),
-            resolution=config.get("resolutions_to_run", ["all-time"]),
-        ),
-
-=======
         expand("auspice/rsv_{subtype}_{build}_{resolution}.json",
                subtype = config.get("subtypes",['a']),
                build = config.get("builds_to_run", ['genome']),
@@ -32,7 +23,6 @@
                subtype = config.get("subtypes",['a']),
                build = config.get("builds_to_run", ['genome']),
                resolution = config.get("resolutions_to_run", ["all-time"])),
->>>>>>> 61e4b6ae
 
 include: "workflow/snakemake_rules/chores.smk"
 

'''
This part of the workflow expects input files
            sequences = "data/sequences.fasta"
            metadata = "data/metadata.tsv"
'''

build_name = config['build_name']
typ = config['rsv']


rule sequencesdeduplicated:
    input:
<<<<<<< HEAD
        allsequences = "data/rsv"+ typ +"/sequences.fasta"
=======
        allsequences = "data/rsv" + typ + "/sequences.fasta"
>>>>>>> 173bcba8
    output:
        sequences = build_dir + "/{build_name}/sequencesdedup.fasta"
    shell:
     """
     seqkit rmdup < {input.allsequences} > {output.sequences}
     """

rule metadatadeduplicated:
    input:
<<<<<<< HEAD
        metadata = "data/rsv"+ typ +"/metadata.tsv"
    output:
        metadata = "data/rsv"+ typ +"/metadatadedup.tsv"
=======
        metadata = "data/rsv" + typ + "/metadata.tsv"
    output:
        metadata = "data/rsv" + typ + "/metadatadedup.tsv"
>>>>>>> 173bcba8
    shell:
        """
        python scripts/metadatadedup.py \
            --metadataoriginal {input.metadata} \
            --metadataoutput {output.metadata}
        """

rule index_sequences:
    message:
        """
        Creating an index of sequence composition for filtering.
        """
    input:
        sequences = rules.sequencesdeduplicated.output.sequences
    output:
        sequence_index = build_dir + "/{build_name}/sequence_index.tsv"
    shell:
        """
        augur index \
            --sequences {input.sequences} \
            --output {output.sequence_index}
        """

rule newreference:
    message:
        """
        Making new reference
        """
    input:
        oldreference = "config/" + reference +".gbk"
    output:
        newreferencegbk = build_dir + "/{build_name}/newreference.gbk",
        newreferencefasta = build_dir + "/{build_name}/newreference.fasta"
    params:
        gene = config['gene'],
        newreference = build_dir + "/{build_name}/newreference",
        oldreference = 'config/' + reference
    shell:
        """
        python scripts/newreference.py \
            --reference {params.oldreference} \
            --output {params.newreference} \
            --gene {params.gene}
        """


rule filter:
    message:
        """
        Aligning sequences to {input.reference}
            - gaps relative to reference are considered real
        """
    input:
        sequences = build_dir + "/{build_name}/sequencesdedup.fasta",
        reference = "config/" + reference + ".gbk",
        metadata = rules.metadatadeduplicated.output.metadata,
        sequence_index = rules.index_sequences.output
    output:
    	sequences = build_dir + "/{build_name}/filtered.fasta"
    params:
    	group_by = config["filter"]["group_by"],
    	min_length =config["filter"]["min_length"],
    	sequences_per_group = config["filter"]["sequences_per_group"]
    shell:
        """
        augur filter \
            --sequences {input.sequences} \
            --sequence-index {input.sequence_index} \
            --metadata {input.metadata} \
            --output {output.sequences} \
            --group-by {params.group_by} \
            --sequences-per-group {params.sequences_per_group} \
            --min-length {params.min_length}
        """


rule align:
    message:
        """
        Aligning sequences to {input.reference}
        """
    input:
        sequences = rules.filter.output.sequences,
        reference = rules.newreference.output.newreferencefasta
    output:
        alignment = build_dir + "/{build_name}/sequences.aligned.fasta"
    shell:
        """
        nextalign run \
            --reference {input.reference} \
            --output-fasta {output.alignment} \
            {input.sequences}
        """

rule sorted:
    input:
        sequences = rules.align.output.alignment,
        reference = rules.newreference.output.newreferencegbk
    output:
        alignedandsorted = build_dir + "/{build_name}/alignedandsorted.fasta"
    shell:
        """
        python scripts/sort.py \
            --alignment {input.sequences} \
            --reference {input.reference} \
            --output {output.alignedandsorted}
        """

rule tree:
    message: "Building tree"
    input:
        alignment = rules.sorted.output.alignedandsorted
    output:
        tree = build_dir + "/{build_name}/tree_raw.nwk"
    shell:
        """
        augur tree \
            --alignment {input.alignment} \
            --output {output.tree}
        """

rule refine:
    message:
        """
        Refining tree
          - estimate timetree
          - use {params.coalescent} coalescent timescale
          - estimate {params.date_inference} node dates
        """
    input:
        tree = rules.tree.output.tree,
        alignment = rules.sorted.output.alignedandsorted,
        metadata = rules.metadatadeduplicated.output
    output:
        tree = build_dir + "/{build_name}/tree.nwk",
        node_data = build_dir + "/{build_name}/branch_lengths.json"
    params:
    	coalescent = config["refine"]["coalescent"],
    	clock_filter_iqd = config["refine"]["clock_filter_iqd"],
    	date_inference = config["refine"]["date_inference"]
    shell:
        """
        augur refine \
            --tree {input.tree} \
            --alignment {input.alignment} \
            --metadata {input.metadata} \
            --output-tree {output.tree} \
            --output-node-data {output.node_data} \
            --coalescent {params.coalescent} \
            --date-inference {params.date_inference} \
            --date-confidence \
            --timetree \
            --clock-filter-iqd {params.clock_filter_iqd}
        """

rule ancestral:
    message:
        """
        Reconstructing ancestral sequences and mutations
          - inferring ambiguous mutations
        """
    input:
        tree = rules.refine.output.tree,
        alignment = rules.align.output.alignment
    output:
        node_data = build_dir + "/{build_name}/nt_muts.json"
    params:
    	inference = config["ancestral"]["inference"]
    shell:
        """
        augur ancestral \
            --tree {input.tree} \
            --alignment {input.alignment} \
            --output-node-data {output.node_data} \
            --inference {params.inference}
        """

rule translate:
    message: "Translating amino acid sequences"
    input:
        tree = rules.refine.output.tree,
        node_data = rules.ancestral.output.node_data,
        reference = rules.newreference.output.newreferencegbk
    output:
        node_data = build_dir + "/{build_name}/aa_muts.json"
    params:
    	alignment_file_mask = build_dir + "/{build_name}/alignedandsorted%GENE.fasta",
        aa_data = expand(build_dir + "/{{build_name}}/alignedandsorted{gene}.fasta", gene=config["genesforglycosylation"])
    shell:
        """
        augur translate \
            --tree {input.tree} \
            --ancestral-sequences {input.node_data} \
            --reference-sequence {input.reference} \
            --output-node-data {output.node_data} \
            --alignment-output {params.alignment_file_mask}
        """

rule traits:
    input:
        tree = rules.refine.output.tree,
        metadata = rules.metadatadeduplicated.output
    output:
        node_data = build_dir + "/{build_name}/traits.json"
    log:
        "logs/traits_{build_name}_rsv.txt"
    conda:
        config["conda_environment"]
    params:
    	columns = config["traits"]["columns"]
    shell:
        """
        augur traits \
            --tree {input.tree} \
            --metadata {input.metadata} \
            --output {output.node_data} \
            --columns {params.columns} \
            --confidence
        """
<|MERGE_RESOLUTION|>--- conflicted
+++ resolved
@@ -10,11 +10,7 @@
 
 rule sequencesdeduplicated:
     input:
-<<<<<<< HEAD
-        allsequences = "data/rsv"+ typ +"/sequences.fasta"
-=======
         allsequences = "data/rsv" + typ + "/sequences.fasta"
->>>>>>> 173bcba8
     output:
         sequences = build_dir + "/{build_name}/sequencesdedup.fasta"
     shell:
@@ -24,15 +20,9 @@
 
 rule metadatadeduplicated:
     input:
-<<<<<<< HEAD
-        metadata = "data/rsv"+ typ +"/metadata.tsv"
-    output:
-        metadata = "data/rsv"+ typ +"/metadatadedup.tsv"
-=======
         metadata = "data/rsv" + typ + "/metadata.tsv"
     output:
         metadata = "data/rsv" + typ + "/metadatadedup.tsv"
->>>>>>> 173bcba8
     shell:
         """
         python scripts/metadatadedup.py \

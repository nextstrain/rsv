--- conflicted
+++ resolved
@@ -1,19 +1,11 @@
 rule download:
     message: "downloading sequences and metadata from data.nextstrain.org"
     output:
-<<<<<<< HEAD
-        metadata = "data/rsv"+ typ +"/" + typ + "_metadata.tsv.gz",
-        sequences = "data/rsv"+ typ +"/" + typ + "_sequences.fasta.xz"
-    params:
-        metadata_url = "http://data.nextstrain.org/files/workflows/rsv/"+ typ + "_metadata.tsv.gz",
-        sequence_url = "http://data.nextstrain.org/files/workflows/rsv/" + typ + "_sequences.fasta.xz"
-=======
         metadata = "data/{type}_metadata.tsv.gz",
         sequences = "data/{type}_sequences.fasta.xz"
     params:
         metadata_url = "http://data.nextstrain.org/files/workflows/rsv/metadata.tsv.gz",
         sequence_url = "http://data.nextstrain.org/files/workflows/rsv/sequences.fasta.xz"
->>>>>>> 173bcba8
     shell:
         """
         curl -fsSL --compressed {params.metadata_url:q} --output {output.metadata}
@@ -23,13 +15,8 @@
 rule decompress:
     message: "decompressing sequences and metadata"
     input:
-<<<<<<< HEAD
-        sequences = "data/rsv"+ typ +"/" + typ + "_sequences.fasta.xz",
-        metadata = "data/rsv"+ typ +"/" + typ + "_metadata.tsv.gz"
-=======
         sequences = "data/{type}_sequences.fasta.xz",
         metadata = "data/{type}_metadata.tsv.gz"
->>>>>>> 173bcba8
     output:
         sequences = "data/rsv"+ typ +"/sequences.fasta",
         metadata = "data/rsv"+ typ +"/metadata.tsv"
